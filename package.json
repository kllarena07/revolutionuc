{
  "name": "rev-uc",
  "version": "0.1.0",
  "private": true,
  "scripts": {
    "dev": "next dev --turbopack",
    "build": "next build",
    "start": "next start",
    "lint": "next lint"
  },
  "dependencies": {
<<<<<<< HEAD
    "@supabase/supabase-js": "^2.49.1",
    "@upstash/redis": "^1.34.4",
=======
    "@aws-sdk/client-lambda": "^3.758.0",
    "@aws-sdk/client-s3": "^3.758.0",
    "@aws-sdk/client-sagemaker": "^3.758.0",
>>>>>>> 7e57fa41
    "leaflet": "^1.9.4",
    "next": "15.2.0",
    "react": "^19.0.0",
    "react-dom": "^19.0.0",
    "react-leaflet": "^5.0.0"
  },
  "devDependencies": {
    "@eslint/eslintrc": "^3",
    "@tailwindcss/postcss": "^4",
    "@types/node": "^20",
    "@types/react": "^19",
    "@types/react-dom": "^19",
    "eslint": "^9",
    "eslint-config-next": "15.2.0",
    "tailwindcss": "^4",
    "typescript": "^5"
  }
}<|MERGE_RESOLUTION|>--- conflicted
+++ resolved
@@ -9,14 +9,11 @@
     "lint": "next lint"
   },
   "dependencies": {
-<<<<<<< HEAD
     "@supabase/supabase-js": "^2.49.1",
     "@upstash/redis": "^1.34.4",
-=======
     "@aws-sdk/client-lambda": "^3.758.0",
     "@aws-sdk/client-s3": "^3.758.0",
     "@aws-sdk/client-sagemaker": "^3.758.0",
->>>>>>> 7e57fa41
     "leaflet": "^1.9.4",
     "next": "15.2.0",
     "react": "^19.0.0",
