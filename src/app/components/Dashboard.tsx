--- conflicted
+++ resolved
@@ -1,12 +1,7 @@
 "use client";
 
-<<<<<<< HEAD
 import React, { useState, useEffect, useRef } from 'react';
 import dynamic from 'next/dynamic';
-=======
-import React, { useState, useEffect } from "react";
-import dynamic from "next/dynamic";
->>>>>>> 2245e677
 
 const MapContainer = dynamic(
   () => import("react-leaflet").then((mod) => mod.MapContainer),
@@ -110,62 +105,11 @@
     "pruning",
   ]);
   const [serverData, setServerData] = useState<ServerData[]>([
-<<<<<<< HEAD
     { id: 'us-east', name: 'US East (Virginia)', lat: 38.9072, lng: -77.0369, intensity: 420, provider: 'AWS', zone: 'US-MIDA-PJM' },
     { id: 'us-west', name: 'US West (California)', lat: 37.7749, lng: -122.4194, intensity: 320, provider: 'GCP', zone: 'US-CAL-CISO' },
     { id: 'us-northwest', name: 'US Northwest (Oregon)', lat: 45.5051, lng: -122.6750, intensity: 280, provider: 'AWS', zone: 'US-NW-PACW' },
     { id: 'eu-west', name: 'EU West (London)', lat: 51.5074, lng: -0.1278, intensity: 210, provider: 'Azure', zone: 'GB' },
     { id: 'asia-east', name: 'Asia East (Hong Kong)', lat: 22.3193, lng: 114.1694, intensity: 550, provider: 'GCP', zone: 'HK' }
-=======
-    {
-      id: "us-east",
-      name: "US East",
-      lat: 40.7128,
-      lng: -74.006,
-      intensity: 420,
-      provider: "AWS",
-    },
-    {
-      id: "us-west",
-      name: "US West",
-      lat: 37.7749,
-      lng: -122.4194,
-      intensity: 320,
-      provider: "GCP",
-    },
-    {
-      id: "eu-west",
-      name: "EU West",
-      lat: 48.8566,
-      lng: 2.3522,
-      intensity: 210,
-      provider: "Azure",
-    },
-    {
-      id: "eu-north",
-      name: "EU North",
-      lat: 59.3293,
-      lng: 18.0686,
-      intensity: 110,
-      provider: "AWS",
-    },
-    {
-      id: "asia-east",
-      name: "Asia East",
-      lat: 35.6762,
-      lng: 139.6503,
-      intensity: 550,
-      provider: "GCP",
-    },
-    {
-      id: "asia-south",
-      name: "Asia South",
-      lat: 1.3521,
-      lng: 103.8198,
-      intensity: 480,
-      provider: "Azure",
-    },
->>>>>>> 2245e677
   ]);
   const [selectedServer, setSelectedServer] = useState<ServerData | null>(null);
   const [isLoading, setIsLoading] = useState(false);
@@ -175,12 +119,7 @@
   const [hoveredRegion, setHoveredRegion] = useState<string | null>(null);
 
   const [forecastData, setForecastData] = useState<ForecastData[]>([]);
-<<<<<<< HEAD
   
-=======
-  console.log(forecastData);
-
->>>>>>> 2245e677
   // Create DefaultIcon only on client side
   const [defaultIcon, setDefaultIcon] = useState<any>(null);
 
@@ -188,14 +127,9 @@
   useEffect(() => {
     if (typeof window !== "undefined") {
       // Import the CSS inside the useEffect
-<<<<<<< HEAD
       // @ts-ignore
       import('leaflet/dist/leaflet.css');
       
-=======
-      import("leaflet/dist/leaflet.css");
-
->>>>>>> 2245e677
       // Now we're safely on the client side
       const icon = L.icon({
         iconUrl: "https://unpkg.com/leaflet@1.7.1/dist/images/marker-icon.png",
@@ -314,7 +248,6 @@
     fetchCarbonData();
     // No need to set isClient here as it's handled in the Leaflet initialization
   }, []);
-<<<<<<< HEAD
   
   // Fetch carbon intensity data from API
   const fetchCarbonData = async () => {
@@ -368,49 +301,6 @@
         if (firstRegionData) {
           setForecastData(firstRegionData);
         }
-=======
-
-  // Simulated API call to get CO2Signal data
-  const fetchCarbonData = () => {
-    setIsLoading(true);
-
-    // Simulate API delay
-    setTimeout(async () => {
-      // Fetch real carbon intensity data from our API
-      try {
-        // Get forecast data from our history API
-        const forecastResponse = await fetch("/api/history", {
-          headers: {
-            "x-region": "US-SW-PNM",
-          },
-        });
-        if (!forecastResponse.ok) {
-          throw new Error("Failed to fetch forecast data");
-        }
-        const forecastResult = await forecastResponse.json();
-        setForecastData(forecastResult);
-
-        // Update server data with some randomization for demonstration
-        const updatedData = serverData.map((server) => ({
-          ...server,
-          intensity:
-            server.intensity +
-            (Math.random() > 0.5 ? 1 : -1) * Math.floor(Math.random() * 30),
-        }));
-
-        setServerData(updatedData);
-      } catch (error) {
-        console.error("Error fetching carbon data:", error);
-        // Fall back to random data if API fails
-        const updatedData = serverData.map((server) => ({
-          ...server,
-          intensity:
-            server.intensity +
-            (Math.random() > 0.5 ? 1 : -1) * Math.floor(Math.random() * 30),
-        }));
-
-        setServerData(updatedData);
->>>>>>> 2245e677
       }
       
     } catch (error) {
@@ -520,7 +410,6 @@
       iconAnchor: [10, 10],
     });
   };
-<<<<<<< HEAD
   
   // Get GeoJSON style based on region
   const getGeoJSONStyle = (feature: any) => {
@@ -589,9 +478,6 @@
     fetchForecastForRegion(server.zone);
   };
   
-=======
-
->>>>>>> 2245e677
   // Find the greenest server
   const greenestServer = [...serverData].sort(
     (a, b) => a.intensity - b.intensity
@@ -677,7 +563,6 @@
                 attributionControl={false}
                 minZoom={2}
               >
-<<<<<<< HEAD
                 <TileLayer
                   url="https://tiles.stadiamaps.com/tiles/alidade_smooth_dark/{z}/{x}/{y}{r}.png"
                 />
@@ -700,13 +585,6 @@
                     key={server.id} 
                     position={[server.lat, server.lng]} 
                     icon={getIntensityIcon(server.intensity)}
-=======
-                <TileLayer url="https://tiles.stadiamaps.com/tiles/alidade_smooth_dark/{z}/{x}/{y}{r}.png" />
-                {serverData.map((server) => (
-                  <Marker
-                    key={server.id}
-                    position={[server.lat, server.lng]}
->>>>>>> 2245e677
                     eventHandlers={{
                       click: () => {
                         setSelectedServer(server);
